--- conflicted
+++ resolved
@@ -1,10 +1,6 @@
 [package]
 name = "fefix_derive"
-<<<<<<< HEAD
-version = "0.1.0"
-=======
 version = "0.5.0"
->>>>>>> e711f389
 edition = "2018"
 authors = ["Filippo Costa @neysofu"]
 homepage = "https://github.com/neysofu/ferrum-fix"
