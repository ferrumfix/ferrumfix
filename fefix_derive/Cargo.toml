--- conflicted
+++ resolved
@@ -1,10 +1,6 @@
 [package]
 name = "fefix_derive"
-<<<<<<< HEAD
-version = "0.5.0"
-=======
 version = "0.6.0"
->>>>>>> d03a8e69
 edition = "2018"
 authors = ["Filippo Costa @neysofu"]
 homepage = "https://github.com/neysofu/ferrum-fix"
