//! A Financial Information eXchange
//! ([FIX](https://www.fixtrading.org/standards/)) protocol implementation in Rust.
//!
//! FerrumFIX is a collection of reusable components to produce and consume
//! FIX-compliant data. It is *not* a FIX engine, although you can very easily
//! build one with FerrumFIX. FerrumFIX is intended to be:
//!
//!  - **Comprehensive**. Most standards adopted by the FIX Community are
//!  either available or planned, from session layers to encodings and
//!  dictionary-related logic.
//!  - **Foundational**. FerrumFIX is foundational in the sense that it exposes a
//!  large amount of primitives in its public interface, so that users can
//!  easily build upon them to implement custom solutions tailored for their
//!  needs. You'll often find that there are many ways of doing the same thing.
//!  It's up to you to choose whatever works best.
//!  - **Unopinionated**. We try to provide good defaults, but you can discard
//!  them entirely and provide your own should you choose to do so.
//!  Customization is mostly done via Rust traits, which allows for inlining and
//!  maintains great performance.
//!  - **Fast**. Everything is planned around zero-copy and zero-allocations in
//!  the hot paths.
//!  
//! Please check out the [README](https://github.com/neysofu/fefix/) for more
//! general information regarding FerrumFIX.
//!
//! # Cargo features
//!
//! FerrumFIX puts a lot of functionality behind optional features in order to
//! optimize compilation times. The following features are available:
//!
//! ### `fix40`, `fix41`, `fix42`, `fix43`, `fix44`, `fix50`, `fix50sp1`, `fix50sp2`, `fixt11`
//!
//! Version-specific FIX utilities. See the modules within [`definitions`] and
//! the similarly named [`Dictionary`] methods.
//!
//! ### `utils-chrono`, `utils-decimal`, `utils-rust-decimal`
//!
//! [`FixValue`] implementations for third-party crates and type conversions.
//!
//! ### `utils-slog`
//!
//! Logging of [`tagvalue::Message`]s.
//!
//! ### `utils-bytes`, `utils-tokio`
//!
//! FIX decoders and encoders that integrate nicely with the Tokio ecosystem.
//!
//! ### `json-encoding`
//!
//! Decode and encode FIX messages with JSON.
//!
//! ### `codegen`
//!
//! This feature it intended to be used within Cargo's `[build-dependencies]`, like this:
//!
//! ```toml
//! fefix = { version = "0.1", features = ["codegen"] }
//! ```
//!
//! `codegen` allows you to generate Rust files with lots of FIX version
//! -specific constants, types, and documentation. This is not mandatory by any
//! means and you can decide to simply use [`Dictionary`], which provides
//! dynamic access to mostly the same information, but you'll lose on
//! performance, type safety, and quality of life. There's no reason not to use
//! `codegen` if your use case allows it (it likely does!).
//!
//! # FAQ
//!
//! - **Q.** I simply want to read FIX messages. Where do I start?  
//!   **A.** Use [`fefix::tagvalue::Decoder`](crate::tagvalue::Decoder) and
//!   [`fefix::tagvalue::DecoderBuffered`](crate::tagvalue::DecoderBuffered).
//!   The former is for individual messages, the latter is for streams.
//!
//! - **Q.** What about `serde` integration?  
//!   **A.** FIX semantics don't map well to `serde` and there are subtle
//!   performance implications. It's not a good idea.
//!
//! # External resources
//!
//! - [`https://fixtrading.org/standards`](https://fixtrading.org/standards).
//! - [`https://fiximate.fixtrading.org`](https://fiximate.fixtrading.org).
//! - [`https://github.com/FIXTradingCommunity`](https://github.com/FIXTradingCommunity).
//! - [`https://forum.fixtrading.org`](https://forum.fixtrading.org).

#![doc(html_root_url = "https://docs.rs/fefix/")]
#![warn(missing_docs)]
#![deny(
    //unused FIXME,
    missing_debug_implementations,
    unsafe_op_in_unsafe_fn,
    rustdoc::broken_intra_doc_links,
    //missing_docs FIXME,
    unconditional_recursion,
    unstable_name_collisions,
    clippy::useless_conversion,
    clippy::missing_panics_docs,
    clippy::mixed_case_hex_literals,
    clippy::needless_bool,
    clippy::needless_lifetimes,
    rustdoc::invalid_rust_codeblocks
)]
// Only enables the `doc_cfg` feature when its feature is defined.
#![cfg_attr(doc_cfg, feature(doc_cfg))]

mod buffer;
mod fefix_core;
mod fix_value;
mod utils;

<<<<<<< HEAD
pub mod fix_values;
pub use fefix_core::dict;
pub use fefix_core::TagU16;
pub mod definitions;
=======
pub mod definitions;
pub mod fix_values;
#[cfg(feature = "json-encoding")]
#[cfg_attr(doc_cfg, doc(cfg(feature = "json-encoding")))]
pub mod json;
>>>>>>> 6b7383ba
pub mod prelude;
pub mod session;
pub mod tagvalue;

#[cfg(feature = "json-encoding")]
#[cfg_attr(doc_cfg, doc(cfg(feature = "json-encoding")))]
pub mod json;
#[cfg(feature = "codegen")]
#[cfg_attr(doc_cfg, doc(cfg(feature = "codegen")))]
pub use fefix_core::codegen;

pub use buffer::Buffer;
pub use dict::Dictionary;
<<<<<<< HEAD
pub use fix_value::FixValue;

=======
#[cfg(feature = "codegen")]
#[cfg_attr(doc_cfg, doc(cfg(feature = "codegen")))]
pub use fefix_core::codegen;
pub use fefix_core::dict;
pub use fefix_core::TagU16;
>>>>>>> 6b7383ba
// We don't derive macros to pollute the docs.
#[doc(hidden)]
pub use fefix_derive::FixValue;

/// Allows to get mutable and immutable references to configuration options.
pub trait GetConfig {
    /// The configuration options type.
    type Config;

    /// Returns an immutable reference to the configuration options used by
    /// `self`.
    fn config(&self) -> &Self::Config;

    /// Returns a mutable reference to the configuration options used by
    /// `self`.
    fn config_mut(&mut self) -> &mut Self::Config;
}<|MERGE_RESOLUTION|>--- conflicted
+++ resolved
@@ -107,18 +107,8 @@
 mod fix_value;
 mod utils;
 
-<<<<<<< HEAD
-pub mod fix_values;
-pub use fefix_core::dict;
-pub use fefix_core::TagU16;
-pub mod definitions;
-=======
 pub mod definitions;
 pub mod fix_values;
-#[cfg(feature = "json-encoding")]
-#[cfg_attr(doc_cfg, doc(cfg(feature = "json-encoding")))]
-pub mod json;
->>>>>>> 6b7383ba
 pub mod prelude;
 pub mod session;
 pub mod tagvalue;
@@ -132,17 +122,11 @@
 
 pub use buffer::Buffer;
 pub use dict::Dictionary;
-<<<<<<< HEAD
+pub use fefix_core::dict;
+pub use fefix_core::TagU16;
 pub use fix_value::FixValue;
 
-=======
-#[cfg(feature = "codegen")]
-#[cfg_attr(doc_cfg, doc(cfg(feature = "codegen")))]
-pub use fefix_core::codegen;
-pub use fefix_core::dict;
-pub use fefix_core::TagU16;
->>>>>>> 6b7383ba
-// We don't derive macros to pollute the docs.
+// We don't show derive macros to pollute the docs.
 #[doc(hidden)]
 pub use fefix_derive::FixValue;
 
